# Change Log
This project adheres to [Semantic Versioning](http://semver.org/).

This CHANGELOG follows the format listed [here](https://github.com/sensu-plugins/community/blob/master/HOW_WE_CHANGELOG.md)

## [Unreleased]

<<<<<<< HEAD
### Added
- Updated asset build targets to support centos6
- Removed centos from bonsai asset definition
=======
## [4.1.0] 2020-01-09
### Changed
- Update rest-client requirement from `= 1.8.0` to `= 2.1.0` (@dependabot-preview)
>>>>>>> 5eb29169

## [4.0.1] - 2019-06-21
### Fixed
- Fix for JSON.parse in metrics checks commands that inheret from Sensu::Plugin::Metric::CLI::JSON:Class

## [4.0.0] - 2019-05-07
### Breaking Changes
- Bump `sensu-plugin` dependency from `~> 3.0` to `~> 4.0` you can read the changelog entries for [4.0](https://github.com/sensu-plugins/sensu-plugin/blob/master/CHANGELOG.md#400---2018-02-17), [3.0](https://github.com/sensu-plugins/sensu-plugin/blob/master/CHANGELOG.md#300---2018-12-04), and [2.0](https://github.com/sensu-plugins/sensu-plugin/blob/master/CHANGELOG.md#v200---2017-03-29)

### Added
- Travis build automation to generate Sensu Asset tarballs that can be used n conjunction with Sensu provided ruby runtime assets and the Bonsai Asset Index
- Require latest sensu-plugin for [Sensu Go support](https://github.com/sensu-plugins/sensu-plugin#sensu-go-enablement)

## [3.0.0] - 2018-12-17
### Breaking Changes
- removed ruby support for versions `< 2.3` (@majormoses)

## [2.1.0] - 2018-05-23
### Added
- check-es-shard-allocation-status.rb, check-es-file-descriptors.rb, check-es-heap.rb: added `--cert-file` option which allows you to specify a ca-cert to be used to verify TLS (@vin01)

## [2.0.1] - 2018-03-27
### Security
- updated yard dependency to `~> 0.9.11` per: https://nvd.nist.gov/vuln/detail/CVE-2017-17042 (@majormoses)

## [2.0.0] - 2018-03-07
### Security
- updated rubocop dependency to `~> 0.51.0` per: https://cve.mitre.org/cgi-bin/cvename.cgi?name=CVE-2017-8418. (@majormoses)

### Breaking Changes
- removed ruby `< 2.1` support @majormoses

### Changes
- added explicit dependency on `mixlib-shellout` to keep compatibility with ruby `2.1` (@majormoses)
- appeased the cops and created TODOs (@majormoses)

## [1.12.0] - 2018-03-01
### Added
- check-es-indices-field-number.rb: check if the number of fields in index(es) is approaching limit (default to 1000 in ES) (@huynt1979)
### Changed
- Address a couple of rubocop style violations (@huynt1979)

## [1.11.1] - 2018-02-27
### Changed
- this is a no-op release to test the CI pipeline's ability to publish gems

## [1.11.0] - 2018-02-23
### Added
- bin/check-es-query-average.rb: added flag of '--headers' so that headers can be passed to the elasticsearch http client (@alexandrustaetu)
- bin/check-es-query-average.rb: added flag of '--headers' so that headers can be passed to the elasticsearch http client (@alexandrustaetu)
- bin/check-es-query-average.rb: added flag of '--headers' so that headers can be passed to the elasticsearch http client (@alexandrustaetu)
- bin/check-es-query-average.rb: added flag of '--headers' so that headers can be passed to the elasticsearch http client (@alexandrustaetu)
- lib/sensu-plugins-elasticsearch/elasticsearch-common.rb: collect headers originating from query commands and pass them to the elasticsearch client (@alexandrustaetu)
- integration testing with es6 (@alexandrustaetu) (@majormoses)

## [1.10.0] - 2018-02-19
### Added
- check-es-circuit-breakers.rb, check-es-cluster-status.rb, check-es-indices-sizes.rb, check-es-node-status.rb, metrics-es-cluster.rb, metrics-es-node-graphite.rb, metrics-es-node.rb: added `--cert-file` option which allows you to specify a ca-cert to be used to verify TLS (@csoleimani) (@majormoses)

## [1.9.0] - 2018-02-19
### Changed
- bin/check-es-node-status.rb: updated to check the status of all nodes in a cluster (@cihangirbesiktas)

## [1.8.1] - 2018-02-15
### Fixed
- metrics-es-cluster.rb: Don't try to fetch percolator stats on ES 5+, those stats have been removed (@eheydrick)

## [1.8.0] - 2017-11-21
### Added
- bin/check-es-heap.rb: added support to check heap usage of all nodes in a cluster (@cihangirbesiktas)
- update changelog location guidelines (@majormoses)

## [1.7.1] - 2017-09-18
### Fixed
- bin/check-es-cluster-health.rb and bin/check-es-cluster-status.rb fixed --alert-status failing to alert and allow absent value to alert on any status (@rwky)

## [1.7.0] - 2017-09-16
### Changed
- check-es-cluster-health.rb: changed `--alert_status` to `--alert-status` to be more consistent with conventions, restrict `--alert-status` to the actual acceptable options. (@majormoses)
- check-es-cluster-status.rb: changed `--alert_status` to `--alert-status` to be more consistent with conventions, restrict `--alert-status` to the actual acceptable options. (@majormoses)

### Added
- bin/check-es-cluster-health.rb: added option to alert only during a yellow state or only during a red state (@barrebre)
- bin/check-es-cluster-status.rb: added option to alert only during a yellow state or only during a red state (@barrebre)

## [1.6.1] - 2017-08-24
### Fixed
- bin/check-es-query-ratio.rb: added support to define float thresholds (@cgarciaarano)

## [1.6.0] - 2017-08-18
### Added
- bin/check-es-query-ratio.rb: added option to avoid triggering alert if divisor is 0 (@cgarciaarano)

## [1.5.3] - 2017-08-17
### Fixed
- bin/check-es-query-ratio.rb: ratio is performed by a float division, instead of integer division (@cgarciaarano)

## [1.5.2] - 2017-08-12
### Fixed
- check-es-query-ratio.rb: Fix when divisor = 0 (@cgarciaarano)
## [1.5.1] - 2017-08-03
### Fixed
- bin/metrics-es-cluster.rb: missing data no longer causes invalid metrics by defaulting to 0 (@TheKevJames)

## [1.5.0] - 2017-07-26
### Added
- check-es-query-average.rb: check of average result by field (@ilavender)

## [1.4.1] - 2017-07-13
### Fixed
- use timestamp_field from config for sorting in Kibana (@osgida)

## [1.4.0] - 2017-07-04
### Added
- added ruby 2.4 testing (@majormoses)
- check-es-shard-allocation-status.rb: HTTP Basic Auth support added  (@cihangirbesiktas)
- check-es-shard-allocation-status.rb: timeout option for rest calls (@cihangirbesiktas)

### Fixed
- PR template spell "compatibility" correctly. (@majormoses)

## [1.3.1] - 2017-05-22
### Fixed
- Conversion of previous_months option to Seconds (@guptaishabh)

## [1.3.0] - 2017-05-08
### Fixed
- Use strict Base64 encoding to fix base64 encoding/netty issue (@msblum)

## [1.2.0] - 2017-05-03
### Fixed
- metrics-es-cluster.rb: Check to see if cluster key exists in transient_settings before trying to use it. (@RAR)
### Added
- Add option to run check-es-shard-allocation-status.rb on non master nodes (@Evesy)
- Fixed check-es-shard-allocation-status.rb for Elasticsearch 5.x compatibility (@Evesy)

## [1.1.3] - 2017-01-04
### Fixed
- metrics-es-cluster/metrics-es-node-graphite.rb: Fix Elasticsearch 5.0 compatability (@terjesannum)

## [1.1.2] - 2016-12-29
### Fixed
- Fixed metrics-es-node-graphite.rb was not compatible with Elasticsearch 5.0 (@woqer)
- Make query lib compatible with ES 5+ (@jackfengji)

## [1.1.1] - 2016-11-26
### Fixed
- Fixed check-es-file-descriptors.rb was not compatible with Elasticsearch 5.0 (@woqer)

## [1.1.0] - 2016-11-14
### Changed
- Changed check-es-heap.rb to be compatible with Elasticsearch 5.0 (@christianherro)

### Added
- Added check-es-query-ratio.tb to support ratio-type checks (@alcasim)
- Added direct support to check-es-indices-size.rb to delete indicies without the handler-es-delete-indices.rb

### Fixed
- aws-sdk 2.5.x breaks aws-es-transport (@sstarcher)
- check-es-indicies-size - fix array mapping by (@nyxcharon)

## [1.0.0] - 2016-07-29
### Added
- Added AWS transport gem and configuration for check-es-query-* sensu calls to use --transport=AWS (@brendangibat)
- Added a rescue for 503 on several checks: (@majormoses)
 - check-es-circuit-breakers.rb
 - check-es-cluster-status.rb
 - check-es-file-descriptors.rb
 - check-es-heap.rb
- Added option --localhost for check-es-circuit-breakers.rb to only check its local node for broken circuit (@majormoses)
- Add Ruby 2.3.0 support (@eheydrick)
- Allow using newer patch versions of elasticsearch gem within the same minor (@majormoses)
- Add check-es-cluster-health to check Elasticsearch cluster health and status (@brendangibat)
- Add check-es-indices-size to check if indicies grow above a certain size (@brendangibat)
- Add handler-es-delete-indices handler to delete indicies (@brendangibat)

### Removed
- Ruby 1.9.3 support (@eheydrick)

### Changed
- Update to Rubocop 0.40 and cleanup (@eheydrick)

### Fixed
- check-es-indicies-size.rb - broken for newer updates

## [0.5.3] - 2016-04-02
### Added
- check-es-indexes (check for dup indexes) (Yieldbot)
- check-es-shard-allocation (check ElasticSearch shard allocation persistent and transient settings) (Yieldbot)
- Adding offset flag to allow specifying of a end time offset
- Adding custom timestamp field feature to check-es-query-count and check-es-query-exists
- Added support for https requests (OrbotixInc)


## [0.4.3] - 2016-02-22
### Fixed
- metrics-es-heap.rb: Assignment of node from the stats variable happened before stats was assigned.  Moved node assignment to be after stats assignment.

## [0.4.2] - 2016-01-27
### Added
- metrics-es-cluster.rb: Added i/o cluster stats

## [0.4.1] - 2016-01-26
### Fixed
- metrics-es-cluster.rb: Allow metrics to be gathered even if the cluster has zero documents. Also updated cache name for Elasticsearch 2.0+
- metrics-es-node-graphite.rb: Update node stats for Elasticsearch 2.0+

## [0.4.0] - 2016-01-22
### Added
- metrics-es-node-graphite.rb: Added file system and cpu stats
- metrics-es-cluster.rb: Added cluster metrics including optional percolator metrics, allocation status, and option to run on non-master nodes

## [0.3.2] - 2015-12-29
### Changed
- Update metrics-es-node.rb for Elasticsearch 2.0

## [0.3.1] - 2015-12-29
### Changed
- Update metrics-es-node.rb to use version checks consistent with other metrics
- Update metrics-es-cluster.rb to use `_stats` api instead of `/_count?q=*:*` see [Unbound wildcard range query cripples es on larger installs #20](https://github.com/sensu-plugins/sensu-plugins-elasticsearch/issues/20)

## [0.3.0] - 2015-11-18
### Changed
- Update metrics-es-node-graphite.rb, check-es-node-status.rb, and check-es-file-descriptors.rb for Elasticsearch 2.0
- Update elasticsearch gem to 1.0.14

### Added
- Add check-es-cluster-health that checks health status with elasticsearch gem and can use AWS transport for checks.
- Add check-es-circuit-breakers.rb, to alert when circuit breakers have been tripped

## [0.2.0] - 2015-10-15
### Changed
- cluster-status check: added a new `status_timeout` option that will use elasticsearch's [`wait_for_status` parameter](https://www.elastic.co/guide/en/elasticsearch/reference/current/cluster-health.html#request-params) and wait up to the given number of seconds for the cluster to be green. This pervents false alerting during normal elasticsearch operations.

## [0.1.2] - 2015-08-11
### Added
- add parameters for elasticsearch auth

## [0.1.1] - 2015-07-14
### Changed
- updated sensu-plugin gem to 1.2.0

## [0.1.0] - 2015-07-06
### Added
- `check-es-node-status` node status check

### Fixed
- uri resource path for `get_es_resource` method

### Changed
- `get_es_resource` URI path needs to start with `/`
- clean cruft from Rakefile
- put deps in alpha order in gemspec
- update documentation links in README and CONTRIBUTING

## [0.0.2] - 2015-06-02
### Fixed
- added binstubs

### Changed
- removed cruft from /lib

## 0.0.1 - 2015-05-21
### Added
- initial release


[Unreleased]: https://github.com/sensu-plugins/sensu-plugins-elasticsearch/compare/4.1.0...HEAD
[4.1.0]: https://github.com/sensu-plugins/sensu-plugins-elasticsearch/compare/4.0.1...4.1.0
[4.0.1]: https://github.com/sensu-plugins/sensu-plugins-elasticsearch/compare/4.0.0...4.0.1
[4.0.0]: https://github.com/sensu-plugins/sensu-plugins-elasticsearch/compare/3.0.0...4.0.0
[3.0.0]: https://github.com/sensu-plugins/sensu-plugins-elasticsearch/compare/2.1.0...3.0.0
[2.1.0]: https://github.com/sensu-plugins/sensu-plugins-elasticsearch/compare/2.0.1...2.1.0
[2.0.1]: https://github.com/sensu-plugins/sensu-plugins-elasticsearch/compare/2.0.0...2.0.1
[2.0.0]: https://github.com/sensu-plugins/sensu-plugins-elasticsearch/compare/1.12.0...2.0.0
[1.12.0]: https://github.com/sensu-plugins/sensu-plugins-elasticsearch/compare/1.11.1...1.12.0
[1.11.1]: https://github.com/sensu-plugins/sensu-plugins-elasticsearch/compare/1.11.0...1.11.1
[1.11.0]: https://github.com/sensu-plugins/sensu-plugins-elasticsearch/compare/1.10.0...1.11.0
[1.10.0]: https://github.com/sensu-plugins/sensu-plugins-elasticsearch/compare/1.9.0...1.10.0
[1.9.0]: https://github.com/sensu-plugins/sensu-plugins-elasticsearch/compare/1.8.1...1.9.0
[1.8.1]: https://github.com/sensu-plugins/sensu-plugins-elasticsearch/compare/1.8.0...1.8.1
[1.8.0]: https://github.com/sensu-plugins/sensu-plugins-elasticsearch/compare/1.7.1...1.8.0
[1.7.1]: https://github.com/sensu-plugins/sensu-plugins-elasticsearch/compare/1.7.0...1.7.1
[1.7.0]: https://github.com/sensu-plugins/sensu-plugins-elasticsearch/compare/1.6.1...1.7.0
[1.6.1]: https://github.com/sensu-plugins/sensu-plugins-elasticsearch/compare/1.6.0...1.6.1
[1.6.0]: https://github.com/sensu-plugins/sensu-plugins-elasticsearch/compare/1.5.3...1.6.0
[1.5.3]: https://github.com/sensu-plugins/sensu-plugins-elasticsearch/compare/1.5.2...1.5.3
[1.5.2]: https://github.com/sensu-plugins/sensu-plugins-elasticsearch/compare/1.5.1...1.5.2
[1.5.1]: https://github.com/sensu-plugins/sensu-plugins-elasticsearch/compare/1.5.0...1.5.1
[1.5.0]: https://github.com/sensu-plugins/sensu-plugins-elasticsearch/compare/1.4.1...1.5.0
[1.4.1]: https://github.com/sensu-plugins/sensu-plugins-elasticsearch/compare/1.4.0...1.4.1
[1.4.0]: https://github.com/sensu-plugins/sensu-plugins-elasticsearch/compare/1.3.1...1.4.0
[1.3.1]: https://github.com/sensu-plugins/sensu-plugins-elasticsearch/compare/1.3.0...1.3.1
[1.3.0]: https://github.com/sensu-plugins/sensu-plugins-elasticsearch/compare/1.2.0...1.3.0
[1.2.0]: https://github.com/sensu-plugins/sensu-plugins-elasticsearch/compare/1.1.3...1.2.0
[1.1.3]: https://github.com/sensu-plugins/sensu-plugins-elasticsearch/compare/1.1.2...1.1.3
[1.1.2]: https://github.com/sensu-plugins/sensu-plugins-elasticsearch/compare/1.1.1...1.1.2
[1.1.1]: https://github.com/sensu-plugins/sensu-plugins-elasticsearch/compare/1.1.0...1.1.1
[1.1.0]: https://github.com/sensu-plugins/sensu-plugins-elasticsearch/compare/1.0.0...1.1.0
[1.0.0]: https://github.com/sensu-plugins/sensu-plugins-elasticsearch/compare/0.5.3...1.0.0
[0.5.3]: https://github.com/sensu-plugins/sensu-plugins-elasticsearch/compare/0.4.3...0.5.3
[0.4.3]: https://github.com/sensu-plugins/sensu-plugins-elasticsearch/compare/0.4.2...0.4.3
[0.4.2]: https://github.com/sensu-plugins/sensu-plugins-elasticsearch/compare/0.4.1...0.4.2
[0.4.1]: https://github.com/sensu-plugins/sensu-plugins-elasticsearch/compare/0.4.0...0.4.1
[0.4.0]: https://github.com/sensu-plugins/sensu-plugins-elasticsearch/compare/0.3.2...0.4.0
[0.3.2]: https://github.com/sensu-plugins/sensu-plugins-elasticsearch/compare/0.3.1...0.3.2
[0.3.1]: https://github.com/sensu-plugins/sensu-plugins-elasticsearch/compare/0.3.0...0.3.1
[0.3.0]: https://github.com/sensu-plugins/sensu-plugins-elasticsearch/compare/0.2.0...0.3.0
[0.2.0]: https://github.com/sensu-plugins/sensu-plugins-elasticsearch/compare/0.1.2...0.2.0
[0.1.2]: https://github.com/sensu-plugins/sensu-plugins-elasticsearch/compare/0.1.1...0.1.2
[0.1.1]: https://github.com/sensu-plugins/sensu-plugins-elasticsearch/compare/0.1.0...0.1.1
[0.1.0]: https://github.com/sensu-plugins/sensu-plugins-elasticsearch/compare/0.0.2...0.1.0
[0.0.2]: https://github.com/sensu-plugins/sensu-plugins-elasticsearch/compare/0.0.1...0.0.2<|MERGE_RESOLUTION|>--- conflicted
+++ resolved
@@ -5,15 +5,13 @@
 
 ## [Unreleased]
 
-<<<<<<< HEAD
 ### Added
 - Updated asset build targets to support centos6
 - Removed centos from bonsai asset definition
-=======
+
 ## [4.1.0] 2020-01-09
 ### Changed
 - Update rest-client requirement from `= 1.8.0` to `= 2.1.0` (@dependabot-preview)
->>>>>>> 5eb29169
 
 ## [4.0.1] - 2019-06-21
 ### Fixed
